//! The `EventLoop` struct and assorted supporting types, including `ControlFlow`.
//!
//! If you want to send custom events to the event loop, use [`EventLoop::create_proxy()`][create_proxy]
//! to acquire an [`EventLoopProxy`][event_loop_proxy] and call its [`send_event`][send_event] method.
//!
//! See the root-level documentation for information on how to create and use an event loop to
//! handle events.
//!
//! [create_proxy]: ./struct.EventLoop.html#method.create_proxy
//! [event_loop_proxy]: ./struct.EventLoopProxy.html
//! [send_event]: ./struct.EventLoopProxy.html#method.send_event
use instant::Instant;
use std::ops::Deref;
use std::{error, fmt};

<<<<<<< HEAD
use crate::event::Event;
use crate::monitor::{AvailableMonitorsIter, MonitorHandle};
use crate::platform_impl;
=======
use crate::{event::Event, monitor::MonitorHandle, platform_impl};
>>>>>>> 6f5e7e17

/// Provides a way to retrieve events from the system and from the windows that were registered to
/// the events loop.
///
/// An `EventLoop` can be seen more or less as a "context". Calling `EventLoop::new()`
/// initializes everything that will be required to create windows. For example on Linux creating
/// an event loop opens a connection to the X or Wayland server.
///
/// To wake up an `EventLoop` from a another thread, see the `EventLoopProxy` docs.
///
/// Note that the `EventLoop` cannot be shared across threads (due to platform-dependant logic
/// forbidding it), as such it is neither `Send` nor `Sync`. If you need cross-thread access, the
/// `Window` created from this `EventLoop` _can_ be sent to an other thread, and the
/// `EventLoopProxy` allows you to wake up an `EventLoop` from another thread.
pub struct EventLoop<T: 'static> {
    pub(crate) event_loop: platform_impl::EventLoop<T>,
    pub(crate) _marker: ::std::marker::PhantomData<*mut ()>, // Not Send nor Sync
}

/// Target that associates windows with an `EventLoop`.
///
/// This type exists to allow you to create new windows while Winit executes
/// your callback. `EventLoop` will coerce into this type (`impl<T> Deref for
/// EventLoop<T>`), so functions that take this as a parameter can also take
/// `&EventLoop`.
pub struct EventLoopWindowTarget<T: 'static> {
    pub(crate) p: platform_impl::EventLoopWindowTarget<T>,
    pub(crate) _marker: ::std::marker::PhantomData<*mut ()>, // Not Send nor Sync
}

impl<T> fmt::Debug for EventLoop<T> {
    fn fmt(&self, f: &mut fmt::Formatter<'_>) -> fmt::Result {
        f.pad("EventLoop { .. }")
    }
}

impl<T> fmt::Debug for EventLoopWindowTarget<T> {
    fn fmt(&self, f: &mut fmt::Formatter<'_>) -> fmt::Result {
        f.pad("EventLoopWindowTarget { .. }")
    }
}

/// Set by the user callback given to the `EventLoop::run` method.
///
/// Indicates the desired behavior of the event loop after [`Event::EventsCleared`][events_cleared]
/// is emitted. Defaults to `Poll`.
///
/// ## Persistency
/// Almost every change is persistent between multiple calls to the event loop closure within a
/// given run loop. The only exception to this is `Exit` which, once set, cannot be unset. Changes
/// are **not** persistent between multiple calls to `run_return` - issuing a new call will reset
/// the control flow to `Poll`.
///
/// [events_cleared]: ../event/enum.Event.html#variant.EventsCleared
#[derive(Copy, Clone, Debug, PartialEq, Eq)]
pub enum ControlFlow {
    /// When the current loop iteration finishes, immediately begin a new iteration regardless of
    /// whether or not new events are available to process.
    Poll,
    /// When the current loop iteration finishes, suspend the thread until another event arrives.
    Wait,
    /// When the current loop iteration finishes, suspend the thread until either another event
    /// arrives or the given time is reached.
    WaitUntil(Instant),
    /// Send a `LoopDestroyed` event and stop the event loop. This variant is *sticky* - once set,
    /// `control_flow` cannot be changed from `Exit`, and any future attempts to do so will result
    /// in the `control_flow` parameter being reset to `Exit`.
    Exit,
}

impl Default for ControlFlow {
    #[inline(always)]
    fn default() -> ControlFlow {
        ControlFlow::Poll
    }
}

impl EventLoop<()> {
    /// Builds a new event loop with a `()` as the user event type.
    ///
    /// ## Platform-specific
    ///
    /// - **iOS:** Can only be called on the main thread.
    pub fn new() -> EventLoop<()> {
        EventLoop::<()>::with_user_event()
    }
}

impl<T> EventLoop<T> {
    /// Builds a new event loop.
    ///
    /// Usage will result in display backend initialisation, this can be controlled on linux
    /// using an environment variable `WINIT_UNIX_BACKEND`. Legal values are `x11` and `wayland`.
    /// If it is not set, winit will try to connect to a wayland connection, and if it fails will
    /// fallback on x11. If this variable is set with any other value, winit will panic.
    ///
    /// ## Platform-specific
    ///
    /// - **iOS:** Can only be called on the main thread.
    pub fn with_user_event() -> EventLoop<T> {
        EventLoop {
            event_loop: platform_impl::EventLoop::new(),
            _marker: ::std::marker::PhantomData,
        }
    }

    /// Hijacks the calling thread and initializes the winit event loop with the provided
    /// closure. Since the closure is `'static`, it must be a `move` closure if it needs to
    /// access any data from the calling context.
    ///
    /// See the [`ControlFlow`] docs for information on how changes to `&mut ControlFlow` impact the
    /// event loop's behavior.
    ///
    /// Any values not passed to this function will *not* be dropped.
    ///
    /// [`ControlFlow`]: ./enum.ControlFlow.html
    #[inline]
    pub fn run<F>(self, event_handler: F) -> !
    where
        F: 'static + FnMut(Event<T>, &EventLoopWindowTarget<T>, &mut ControlFlow),
    {
        self.event_loop.run(event_handler)
    }

    /// Creates an `EventLoopProxy` that can be used to dispatch user events to the main event loop.
    pub fn create_proxy(&self) -> EventLoopProxy<T> {
        EventLoopProxy {
            event_loop_proxy: self.event_loop.create_proxy(),
        }
    }

    /// Returns the list of all the monitors available on the system.
    #[inline]
    pub fn available_monitors(&self) -> impl Iterator<Item = MonitorHandle> {
        self.event_loop
            .available_monitors()
            .into_iter()
            .map(|inner| MonitorHandle { inner })
    }

    /// Returns the primary monitor of the system.
    #[inline]
    pub fn primary_monitor(&self) -> MonitorHandle {
        MonitorHandle {
            inner: self.event_loop.primary_monitor(),
        }
    }
}

impl<T> Deref for EventLoop<T> {
    type Target = EventLoopWindowTarget<T>;
    fn deref(&self) -> &EventLoopWindowTarget<T> {
        self.event_loop.window_target()
    }
}

/// Used to send custom events to `EventLoop`.
pub struct EventLoopProxy<T: 'static> {
    event_loop_proxy: platform_impl::EventLoopProxy<T>,
}

impl<T: 'static> Clone for EventLoopProxy<T> {
    fn clone(&self) -> Self {
        Self {
            event_loop_proxy: self.event_loop_proxy.clone(),
        }
    }
}

impl<T: 'static> EventLoopProxy<T> {
    /// Send an event to the `EventLoop` from which this proxy was created. This emits a
    /// `UserEvent(event)` event in the event loop, where `event` is the value passed to this
    /// function.
    ///
    /// Returns an `Err` if the associated `EventLoop` no longer exists.
    pub fn send_event(&self, event: T) -> Result<(), EventLoopClosed> {
        self.event_loop_proxy.send_event(event)
    }
}

impl<T: 'static> fmt::Debug for EventLoopProxy<T> {
    fn fmt(&self, f: &mut fmt::Formatter<'_>) -> fmt::Result {
        f.pad("EventLoopProxy { .. }")
    }
}

/// The error that is returned when an `EventLoopProxy` attempts to wake up an `EventLoop` that
/// no longer exists.
#[derive(Debug, Copy, Clone, PartialEq, Eq, Hash)]
pub struct EventLoopClosed;

impl fmt::Display for EventLoopClosed {
    fn fmt(&self, f: &mut fmt::Formatter<'_>) -> fmt::Result {
        write!(f, "{}", error::Error::description(self))
    }
}

impl error::Error for EventLoopClosed {
    fn description(&self) -> &str {
        "Tried to wake up a closed `EventLoop`"
    }
}<|MERGE_RESOLUTION|>--- conflicted
+++ resolved
@@ -13,13 +13,7 @@
 use std::ops::Deref;
 use std::{error, fmt};
 
-<<<<<<< HEAD
-use crate::event::Event;
-use crate::monitor::{AvailableMonitorsIter, MonitorHandle};
-use crate::platform_impl;
-=======
 use crate::{event::Event, monitor::MonitorHandle, platform_impl};
->>>>>>> 6f5e7e17
 
 /// Provides a way to retrieve events from the system and from the windows that were registered to
 /// the events loop.
